--- conflicted
+++ resolved
@@ -39,7 +39,6 @@
         uses: azure/webapps-deploy@v3
         with:
           app-name: corelord-backend
-<<<<<<< HEAD
           package: .
 
 name: Deploy CoreLord Backend to Azure App Service
@@ -59,31 +58,22 @@
     runs-on: ubuntu-latest
 
     steps:
-    - name: Checkout source
-      uses: actions/checkout@v4
+      - name: Checkout source
+        uses: actions/checkout@v4
 
-    - name: Set up Node.js
-      uses: actions/setup-node@v3
-      with:
-        node-version: '20.x'
+      - name: Set up Node.js
+        uses: actions/setup-node@v3
+        with:
+          node-version: '20.x'
 
-    - name: Install dependencies and build
-      run: |
-        npm install
-        npm run build --if-present
+      - name: Install dependencies and build
+        run: |
+          npm install
+          npm run build --if-present
 
-    - name: Login to Azure
-      uses: azure/login@v1
-      with:
-        client-id: 7258cfca-e901-4077-8fba-224f8bc595e4
-        tenant-id: d048d6e2-6e9f-4af0-afcf-58a5ad036480
-        subscription-id: aff4caf1-7f59-4aec-bcc7-569eed5e05ea
-
-    - name: Deploy to Azure Web App
-      uses: azure/webapps-deploy@v3
-      with:
-        app-name: corelord-production
-        package: .
-=======
-          package: .
->>>>>>> 43e7b14a
+      - name: Login to Azure
+        uses: azure/login@v1
+        with:
+          client-id: 7258cfca-e901-4077-8fba-224f8bc595e4
+          tenant-id: d048d6e2-6e9f-4af0-afcf-58a5ad036480
+          subscription-id: aff4caf1-7f59-4aec-bcc7-569eed5e05ea

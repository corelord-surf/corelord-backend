require('dotenv').config();
const express = require('express');
const bodyParser = require('body-parser');
const OpenAI = require('openai');
const { v4: uuidv4 } = require('uuid');
const sqlite3 = require('sqlite3').verbose();
const path = require('path');
const { expressjwt: jwt } = require('express-jwt');
const jwksRsa = require('jwks-rsa');
const cors = require('cors');

const app = express();
const port = process.env.PORT || 8080;

// ─── SQLITE SETUP ────────────────────────────────────────────────────────────────
const dbPath = path.join(__dirname, 'corelord.db');
const db = new sqlite3.Database(dbPath, err => {
  if (err) {
    console.error('❌ Failed to open SQLite DB:', err);
    process.exit(1);
  }
});

db.serialize(() => {
  db.run(`
    CREATE TABLE IF NOT EXISTS Profiles (
      email TEXT PRIMARY KEY,
      name TEXT,
      region TEXT,
      phone TEXT,
      updates TEXT,
      availability TEXT
    )
  `);
  console.log('✅ SQLite table ready at', dbPath);
});

// ─── CORS CONFIG ─────────────────────────────────────────────────────────────────
const allowedOrigins = [
  "https://agreeable-ground-04732bc03.1.azurestaticapps.net",
  "http://localhost:5500"
];

const corsOptions = {
  origin: function (origin, callback) {
    if (!origin || allowedOrigins.includes(origin)) {
      callback(null, true);
    } else {
      callback(new Error('Not allowed by CORS'));
    }
  },
  methods: ['GET', 'POST', 'OPTIONS'],
  allowedHeaders: ['Content-Type', 'Authorization'],
  credentials: true
};

app.use(cors(corsOptions));
app.options('*', cors(corsOptions));
app.use(bodyParser.json());

// ─── JWT VALIDATION FOR ENTRA ID ────────────────────────────────────────────────
app.use(
  jwt({
    secret: jwksRsa.expressJwtSecret({
      cache: true,
      rateLimit: true,
      jwksUri: `https://login.microsoftonline.com/d048d6e2-6e9f-4af0-afcf-58a5ad036480/discovery/v2.0/keys`,
    }),
<<<<<<< HEAD
    audience: "api://315eede8-ee31-4487-b202-81e495e8f9fe",
=======
    audience: "api://315eede8-ee31-4487-b202-81e495e8f9fe", // ✅ correct API Application ID URI
>>>>>>> d843a827
    issuer: "https://login.microsoftonline.com/d048d6e2-6e9f-4af0-afcf-58a5ad036480/v2.0",
    algorithms: ["RS256"],
  }).unless({ path: ["/health", "/"] })
);

// ─── HEALTHCHECK & DEFAULT ───────────────────────────────────────────────────────
app.get('/', (req, res) => {
  res.send('🌊 Corelord backend root is up');
});

app.get('/health', (req, res) => {
  res.send('✅ Corelord backend (SQLite) is running');
});

// ─── PROFILE ENDPOINTS ───────────────────────────────────────────────────────────
app.post('/api/profile', (req, res) => {
  const email = req.user?.preferred_username;
  const { name, region, phone, updates, availability } = req.body;

  if (!email) {
    return res.status(400).json({ error: 'No email in token' });
  }

  const stmt = db.prepare(`
    INSERT INTO Profiles (email, name, region, phone, updates, availability)
    VALUES (?, ?, ?, ?, ?, ?)
    ON CONFLICT(email) DO UPDATE SET
      name=excluded.name,
      region=excluded.region,
      phone=excluded.phone,
      updates=excluded.updates,
      availability=excluded.availability
  `);

  stmt.run(
    email,
    name,
    region,
    phone,
    JSON.stringify(updates),
    JSON.stringify(availability),
    function (err) {
      if (err) {
        console.error('❌ SQLite write error:', err);
        return res.status(500).json({ error: 'Failed to save profile' });
      }
      res.json({ message: 'Profile saved successfully' });
    }
  );
  stmt.finalize();
});

app.get('/api/profile', (req, res) => {
  const email = req.user?.preferred_username;
  if (!email) return res.status(400).json({ error: 'No email in token' });

  db.get(`SELECT * FROM Profiles WHERE email = ?`, [email], (err, row) => {
    if (err) {
      console.error('❌ DB read error:', err);
      return res.status(500).json({ error: 'DB error' });
    }
    if (!row) return res.status(404).json({ error: 'Profile not found' });
    res.json({
      ...row,
      updates: JSON.parse(row.updates || "[]"),
      availability: JSON.parse(row.availability || "[]"),
    });
  });
});

// ─── SURF PLANNER ───────────────────────────────────────────────────────────────
const openai = new OpenAI({ apiKey: process.env.OPENAI_API_KEY });

app.post('/api/surfplan', async (req, res) => {
  try {
    const { break: surfBreak, availability, conditions } = req.body;
    const prompt = `Create a surf plan based on:
- Surf break: ${surfBreak}
- Availability: ${Array.isArray(availability) ? availability.join(', ') : availability}
- Preferred conditions: ${conditions}

Output should include ideal days and any tips.`;

    const chat = await openai.chat.completions.create({
      model: 'gpt-3.5-turbo',
      messages: [{ role: 'user', content: prompt }]
    });

    res.json({ plan: chat.choices[0].message.content });
  } catch (err) {
    console.error('❌ OpenAI error:', err);
    res.status(500).json({ error: 'Something went wrong with AI response.' });
  }
});

// ─── START SERVER ───────────────────────────────────────────────────────────────
app.listen(port, () => {
  console.log(`🚀 CoreLord backend listening on port ${port}`);
});<|MERGE_RESOLUTION|>--- conflicted
+++ resolved
@@ -66,11 +66,7 @@
       rateLimit: true,
       jwksUri: `https://login.microsoftonline.com/d048d6e2-6e9f-4af0-afcf-58a5ad036480/discovery/v2.0/keys`,
     }),
-<<<<<<< HEAD
-    audience: "api://315eede8-ee31-4487-b202-81e495e8f9fe",
-=======
-    audience: "api://315eede8-ee31-4487-b202-81e495e8f9fe", // ✅ correct API Application ID URI
->>>>>>> d843a827
+    audience: "825d8657-c509-42b6-9107-dd5e39268723",
     issuer: "https://login.microsoftonline.com/d048d6e2-6e9f-4af0-afcf-58a5ad036480/v2.0",
     algorithms: ["RS256"],
   }).unless({ path: ["/health", "/"] })
